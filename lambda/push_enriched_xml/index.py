--- conflicted
+++ resolved
@@ -93,8 +93,6 @@
     """
     s3_client = boto3.client("s3")
 
-<<<<<<< HEAD
-=======
     message = json.loads(sqs_rec["body"])
     LOGGER.info("EVENT: %s", message)
     msg_attributes = sqs_rec["messageAttributes"]
@@ -107,7 +105,6 @@
     LOGGER.info("Validated file from message")
     LOGGER.info(validated_file)
 
->>>>>>> d34f05ac
     if ENVIRONMENT == "staging":
         api_endpoint = "https://api.staging.caselaw.nationalarchives.gov.uk/"
     else:

import re
import os
from bs4 import BeautifulSoup
import numpy as np

"""
This code handles the link of provisions (i.e sections) to legislation. This is done in the following way: 

1. We use the previously enriched judgment and identify where there are legislation xrefs in paragraphs. 
2. We then search for and 'section' references in that paragraph. 
3. We then use the location of the 'section' reference and 'legislation' reference to find which legislation the 
section is closest to, and then link the section to that legislation.
4. We handle re-definition of sections by keeping track of the paragraph number when identifying xrefs and sections. 
We use the paragraph number when replacing and only add the link to the section when we are after where the section was last defined. 
If it is re-defined at a later paragraph, we would then use that new link instead from the paragraph number onwards. 

"""
THR = 30
keys = ['detecte_ref', 'ref_para', 'section_position', 'ref_tag']
patterns = {
<<<<<<< HEAD
    'legislation': r'<ref(((?!ref>).)*)type=\"legislation\"(.*?)ref>',
    'section': r'( [sS]ection\W*[0-9]+(?=)| [sS]ections\W*[0-9]+(?=)| [sS]+\W*[0-9]+(?=))(\W*\([0-9]+\))?',
=======
    'legislation': r'<ref uk:type=\"legislation\"(.*?)ref>',
    'section': r'( [sS]ection\W*[0-9]+(?=)|[sS]ections\W*[0-9]+| [sS]+\W*[0-9]+)(\W*\([0-9]+\))?',
>>>>>>> 3b052007
    'sub_section': r'\([0-9]+\)'
}

"""
Detect legislation and section references. 
:param text: text to be searched for references
:param etype: type of reference to be detected
"""
def detect_reference(text, etype='legislation'):
    references = [(m.span(), m.group())
                  for m in re.finditer(patterns[etype], text)]
    # returns a list of tuples in the form [((start, end), detected_ref)]
    return references


"""
Find the closest legislation to the section. This means that the section is likely a section from that piece of legislation.
:param legislations: list of legislation references found in the paragraph, and their location
:param sections: list of section references found in the paragraph, and their location
"""


def find_closest_legislation(legislations, sections, thr=30):
   # gets positions of refs
    sec_pos = np.asarray([x[0] for x in sections])
    leg_pos = np.asarray([x[0] for x in legislations])
    
    # calculates distance between legislations ans sections
    dist1 = sec_pos[:, 0][:, None] - leg_pos[:, 1]
    dist2 = leg_pos[:, 0] - sec_pos[:, 1][:, None]
    dist = dist1 * (dist1 > 0) + dist2 * (dist2 > 0)
    
    # returns sections that are within a threshold distance from legs
    idx = np.argwhere(dist < thr)
    section_to_leg = [(sections[i][1], legislations[j][1],
                       sections[i][0][0]) for i, j in idx]
    return section_to_leg  # (section, legislation, sect_starting_position)


"""
Cleans just the section number. 
:param section: section to return the number for
"""
def get_clean_section_number(section):
    section_number = re.findall(r'\d+', section)
    return section_number[0]


"""
Saves the section and the relevant information to the master dictionary of all sections in the judgment.
:param section_dict: current section information for the paragraph 
:param clean_section_dict: master dictionary of all sections in the judgment
:param para_number: number of the paragraph in the judgment
"""
def save_section_to_dict(section_dict, para_number, clean_section_dict):

    # for each section found in the paragraph
    for section, full_ref, pos in section_dict:

        section_number = get_clean_section_number(section)
        soup = BeautifulSoup(full_ref, 'lxml')
        ref = soup.find('ref')
        canonical = ref.get('canonical') # get the legislation canonical form 
        leg_href = ref.get('href')  # get the legislation href
        section_href = str(leg_href) + "/section/" + \
            str(section_number)  # creates the section href
        clean_section = "section " + str(section_number)

        # creates the canonical form for subsection
        sub_canonical = canonical + " s. " + section_number if canonical else ""
        
        
        # new dictionary with the relevant information for the entry
        new_definition = {'para_number': para_number,
                          'section_position': pos,
                          'section_href': section_href,
                          'section_canonical' : sub_canonical,
                          'ref': ref,
                          'leg_href': leg_href,
                          'canonical': canonical}

        # isn't currently in the master dictionary
        if clean_section not in clean_section_dict.keys():
            clean_section_dict[clean_section] = [new_definition]

        else:
            # if it is, add the new definition to the list of definitions attached to the section. This means it has been re-defined at a later paragraph.
            value = clean_section_dict[clean_section]
            value.append(new_definition)
            clean_section_dict[clean_section] = value

    return clean_section_dict


"""
Generates the links for any sub-sections in the judgment. 
:param section_dict: individual dictionary for the current section 
:param match: the section reference found in the paragraph
"""
def create_sub_section_links(section_dict, match):

    new_section_dict = section_dict.copy()
    curr_href = new_section_dict['section_href']
    # get the sub-section number
    sub_section = re.findall(patterns['sub_section'], match)
    # get the number itself
    sub_section_number = get_clean_section_number(sub_section[0])
    new_href = curr_href + "/" + str(sub_section_number)
    # replace href in section_dict with new_href
    new_section_dict['section_href'] = new_href
    
    return new_section_dict


"""
Generates the <ref> tag for a section in the judgment. 
:param section_dict: individual dictionary for the current section 
:param match: the section reference found in the paragraph
"""
def create_section_ref_tag(section_dict, match):
    canonical = section_dict['section_canonical']
    href = section_dict['section_href']
    section_ref = f'<ref uk:type="legislation" uk:canonical="{canonical}" href="{href}">{match.strip()}</ref>'
    return section_ref
   
"""
Check if the current reference is a sub-section.
:param section: the section to check
"""
def check_if_sub_section(section):
    return re.search(patterns['sub_section'], section)


"""
Performs the check if the current reference has been redefined and returns the correct reference by using the paragraph number. 
:param section_matches: list of dictionaries that include where that section has been redefined
:param para_number: the number of the paragraph in the judgment
"""
def get_correct_section_def(section_matches, cur_para_number, cur_pos):
    pos_refs = np.asarray(
        [(match['para_number'], match['section_position']) for match in section_matches])
    para_numbers = pos_refs[:, 0]
    
    # Get the closest paragraph with a previous mention of the match
    idx = (np.abs(para_numbers - cur_para_number)).argmin()
    candidates = [
        match for match in section_matches if match['para_number'] == para_numbers[idx]]
    if len(candidates) == 1:
        return candidates[0]
    else:
        # same as above; relies on position within a paragraph if the section is redefined within the paragraph.
        positions = pos_refs[:, 1]
        idx = (np.abs(positions - cur_pos)).argmin()
        return [match for match in section_matches if match['section_position'] == positions[idx]][0]
    

"""
Matches all sections found in the judgment to the correct legislation, and provides necessary information for the replacements.
:param section_dict: master dictionary of all sections in the judgment
:param matches: list of the matches for the section references
:param para_number: current paragraph number in the judgment
"""
def provision_resolver(section_dict, matches, para_number):
    resolved_refs = []
    # for each section found in the paragraph
    for pos, match in matches:

        clean_section_num = get_clean_section_number(match)
        clean_section = "section " + str(clean_section_num)

        # check if we have a match for the section that we've found
        if clean_section in section_dict.keys():
            values = section_dict[clean_section]
            # if they referred to the section before it was defined in a paragraph with linked leg, skip
            if para_number < values[0]['para_number']: 
                #TODO: double check logic here - probably redundant cuz of the prev. if stat.
                print("ERROR: THIS SHOULDN'T HAPPEN!")
                continue
    
            # if the section was re-defined (aka there is more than one dictionary), handle this
            if len(values) > 1:
                correct_reference = get_correct_section_def(
                    values, para_number, pos)
    
            else:
                correct_reference = values[0]
    
            # check if this was a sub_section - as we only initially match to sections to create master dictionary
            if check_if_sub_section(match):
                correct_reference = create_sub_section_links(correct_reference, match)
            
            # create a <ref> tag for detected provision
            correct_reference['section_ref'] = create_section_ref_tag(correct_reference,  match)
           
            resolved_refs.append(dict(zip(keys, [match, para_number, pos, correct_reference['section_ref']])))
            print(f"  => {match} \t {para_number} \t {pos[0]} \t {correct_reference['section_ref']}")
    return resolved_refs

def main(enriched_judgment_file_path):
    file_list = [i for i in os.listdir(enriched_judgment_file_path) if i.endswith('.xml')]
    for filename in file_list:
        enriched_judgment_file = os.path.join(
            enriched_judgment_file_path, filename)
        print('======' , enriched_judgment_file)
        with open(enriched_judgment_file, "r") as f:
            soup = BeautifulSoup(f, 'xml')
        text = soup.find_all('p')
        cur_para_number = 0
        section_dict = {}
        for line in text:
<<<<<<< HEAD
=======
            print(str(line))
            cur_para_number += 1
>>>>>>> 3b052007
            sections = detect_reference(str(line), 'section')
            if sections:
                legislations = detect_reference(str(line))
                if legislations:
                    section_to_leg_matches = find_closest_legislation(
                        legislations, sections, THR)
                    
                # create the master section dictionary with relevant leg links
<<<<<<< HEAD
                    section_dict = save_section_to_dict(section_to_leg_matches, cur_para_number, section_dict)
                
                # resolve sections to legislations
                provision_resolver(section_dict, sections, cur_para_number)
            
            cur_para_number += 1


main("/Users/imane.hafnaoui/Downloads/test_judgments")
=======
                section_dict = save_section_to_dict(
                    section_to_leg_matches, cur_para_number, section_dict)
                provision_replacer(section_dict, sections, cur_para_number)
        # replacement logic
        # if section_dict:
        #     para_number = 0
        #     for line in text:
        #         para_number += 1
        #         # find all sections in the match, regardless of whether they are in a paragraph with a legislation or not
        #         matches = re.finditer(patterns['section'], str(line))
        #         matches_lst = [i.group(0) for i in matches]
        #         if matches_lst:
        #             provision_replacer(section_dict, matches_lst, para_number)


main("legislation_provisions_extraction/test_judgments")
>>>>>>> 3b052007
<|MERGE_RESOLUTION|>--- conflicted
+++ resolved
@@ -18,13 +18,8 @@
 THR = 30
 keys = ['detecte_ref', 'ref_para', 'section_position', 'ref_tag']
 patterns = {
-<<<<<<< HEAD
     'legislation': r'<ref(((?!ref>).)*)type=\"legislation\"(.*?)ref>',
     'section': r'( [sS]ection\W*[0-9]+(?=)| [sS]ections\W*[0-9]+(?=)| [sS]+\W*[0-9]+(?=))(\W*\([0-9]+\))?',
-=======
-    'legislation': r'<ref uk:type=\"legislation\"(.*?)ref>',
-    'section': r'( [sS]ection\W*[0-9]+(?=)|[sS]ections\W*[0-9]+| [sS]+\W*[0-9]+)(\W*\([0-9]+\))?',
->>>>>>> 3b052007
     'sub_section': r'\([0-9]+\)'
 }
 
@@ -235,11 +230,6 @@
         cur_para_number = 0
         section_dict = {}
         for line in text:
-<<<<<<< HEAD
-=======
-            print(str(line))
-            cur_para_number += 1
->>>>>>> 3b052007
             sections = detect_reference(str(line), 'section')
             if sections:
                 legislations = detect_reference(str(line))
@@ -248,7 +238,6 @@
                         legislations, sections, THR)
                     
                 # create the master section dictionary with relevant leg links
-<<<<<<< HEAD
                     section_dict = save_section_to_dict(section_to_leg_matches, cur_para_number, section_dict)
                 
                 # resolve sections to legislations
@@ -256,23 +245,4 @@
             
             cur_para_number += 1
 
-
-main("/Users/imane.hafnaoui/Downloads/test_judgments")
-=======
-                section_dict = save_section_to_dict(
-                    section_to_leg_matches, cur_para_number, section_dict)
-                provision_replacer(section_dict, sections, cur_para_number)
-        # replacement logic
-        # if section_dict:
-        #     para_number = 0
-        #     for line in text:
-        #         para_number += 1
-        #         # find all sections in the match, regardless of whether they are in a paragraph with a legislation or not
-        #         matches = re.finditer(patterns['section'], str(line))
-        #         matches_lst = [i.group(0) for i in matches]
-        #         if matches_lst:
-        #             provision_replacer(section_dict, matches_lst, para_number)
-
-
-main("legislation_provisions_extraction/test_judgments")
->>>>>>> 3b052007
+main("legislation_provisions_extraction/test_judgments")
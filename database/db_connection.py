--- conflicted
+++ resolved
@@ -46,13 +46,8 @@
   return leg_titles
 
 def get_hrefs(conn, title):
-<<<<<<< HEAD
-  ref_link = pd.read_sql("SELECT ref FROM ukpga_lookup WHERE candidate_titles='{0}'".format(title), conn)
-  return ref_link.ref_version.values[0]
-=======
   ref_link = pd.read_sql('''SELECT ref FROM ukpga_lookup WHERE candidate_titles="{0}"'''.format(title), conn)
   return ref_link.ref.values[0]
->>>>>>> 81201730
 
 def get_canonical_leg(conn, title):
   canonical_leg = pd.read_sql('''SELECT citation FROM ukpga_lookup WHERE candidate_titles="{0}"'''.format(title), conn)

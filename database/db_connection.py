
import pandas as pd
import psycopg2

""" Handles the database connection """

def create_connection(db, user, password, host, port):
    """ 
    Connect to the PostgreSQL database server
    :param db
    :param user
    :param password
    :param host
    :param port
    :return: db connection
    """
    conn = None
    try:
        # connect to the PostgreSQL server
        print('Connecting to the PostgreSQL database...')
        conn = psycopg2.connect(database=db, user=user, password=password, host=host, port=port)
        return conn
    except (Exception, psycopg2.DatabaseError) as error:
        print(error)
        raise
    # return conn

def get_manifest_row(conn, rule_id):
  """
  Select all fields/rows from manifest that match the rule id
  :param conn: database connection created with create_connection()
  :param rule_id: ID of manifest rule to be extracted
  :return: DataFrame of matched rule
  """
  matched_rule = pd.read_sql("SELECT * FROM manifest where id='{0}'".format(rule_id), conn)
  return matched_rule

def get_matched_rule(conn, rule_id):
  """
  Uses database connection to select fields/rows of interest from manifest that match the rule id
  :param conn: database connection, required
  :param rule_id: rule_id string, required
  :return: variables family, URItemplate, is_neutral, is_canonical, citation_type, canonical_form
  """
  matched_rule = get_manifest_row(conn, rule_id)
  family = matched_rule["family"].iloc[0].lower()
  URItemplate = matched_rule["uri_template"].iloc[0]
  is_neutral = bool(matched_rule["is_neutral"].iloc[0])
  is_canonical = matched_rule["is_canonical"].iloc[0]
  citation_type = matched_rule["citation_type"].iloc[0]
  canonical_form = matched_rule["canonical_form"].iloc[0]
  return family, URItemplate, is_neutral, is_canonical, citation_type, canonical_form

def get_legtitles(conn):
  """
  Retrieves legislation titles from legislation lookup table
  :param conn: database connection, required
  :return: DataFrame of legislation titles
  """
  leg_titles = pd.read_sql("SELECT candidate_titles, year, for_fuzzy FROM ukpga_lookup", conn)
  return leg_titles

<<<<<<< HEAD
# sql queries for legislation lookup table
=======
>>>>>>> fee8f47a
href_query = """SELECT ref FROM ukpga_lookup WHERE candidate_titles= %(title)s"""
canonical_query = """SELECT citation FROM ukpga_lookup WHERE candidate_titles= %(title)s"""

def get_hrefs(conn, title):
<<<<<<< HEAD
  """
  Retrieves link to legislation title
  :param conn: database connection, required
  :param title: legislation title, required
  :return: link to legislation title
  """
=======
>>>>>>> fee8f47a
  test = pd.read_sql_query(href_query, conn, params={'title': "{}".format(title)})
  return test.ref.values[0]

def get_canonical_leg(conn, title):
<<<<<<< HEAD
  """
  Retrieves canonical form of legislation title
  :param conn: database connection, required
  :param title: legislation title, required
  :return: canoncial form of legislation title
  """
=======
>>>>>>> fee8f47a
  canonical_leg = pd.read_sql(canonical_query, conn, params={'title': "{}".format(title)})
  return canonical_leg.citation.values[0]

def close_connection(conn):
  """
  Closes the Database connection
  :param conn: database connection to be closed
  """
  conn.close()<|MERGE_RESOLUTION|>--- conflicted
+++ resolved
@@ -60,36 +60,27 @@
   leg_titles = pd.read_sql("SELECT candidate_titles, year, for_fuzzy FROM ukpga_lookup", conn)
   return leg_titles
 
-<<<<<<< HEAD
 # sql queries for legislation lookup table
-=======
->>>>>>> fee8f47a
 href_query = """SELECT ref FROM ukpga_lookup WHERE candidate_titles= %(title)s"""
 canonical_query = """SELECT citation FROM ukpga_lookup WHERE candidate_titles= %(title)s"""
 
 def get_hrefs(conn, title):
-<<<<<<< HEAD
   """
   Retrieves link to legislation title
   :param conn: database connection, required
   :param title: legislation title, required
   :return: link to legislation title
   """
-=======
->>>>>>> fee8f47a
   test = pd.read_sql_query(href_query, conn, params={'title': "{}".format(title)})
   return test.ref.values[0]
 
 def get_canonical_leg(conn, title):
-<<<<<<< HEAD
   """
   Retrieves canonical form of legislation title
   :param conn: database connection, required
   :param title: legislation title, required
   :return: canoncial form of legislation title
   """
-=======
->>>>>>> fee8f47a
   canonical_leg = pd.read_sql(canonical_query, conn, params={'title': "{}".format(title)})
   return canonical_leg.citation.values[0]
 

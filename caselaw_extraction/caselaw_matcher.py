--- conflicted
+++ resolved
@@ -3,7 +3,6 @@
 from caselaw_extraction.correction_strategies import apply_correction_strategy
 from collections import namedtuple
 
-<<<<<<< HEAD
 """
 
 This code builds the Case Law Annotator. The 3 main functionalities are: 
@@ -23,9 +22,6 @@
 - case_pipeline returns a list of tuples that hold the replacements. 
 
 """
-=======
-""" Caselaw matcher for the case law citation extraction pipeline. """
->>>>>>> fee8f47a
 
 case = namedtuple('case', 'citation_match corrected_citation year URI is_neutral')
 
